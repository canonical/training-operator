# reusable workflow triggered by other actions
name: CI

on:
  workflow_call:
    secrets:
      CHARMCRAFT_CREDENTIALS:
        required: true

jobs:
  lib-check:
    name: Check libraries
    uses: canonical/charmed-kubeflow-workflows/.github/workflows/_quality-checks.yaml@main
    secrets: inherit
    with:
        charm-path: "."

  lint:
    name: Lint
    runs-on: ubuntu-20.04
    steps:
    - name: Check out code
      uses: actions/checkout@v3

    - name: Install dependencies
      run: pip install tox

    - name: Lint code
      run: tox -vve lint

  unit-test:
    name: Unit
    runs-on: ubuntu-20.04
    steps:
      - name: Check out code
        uses: actions/checkout@v3

      - name: Install dependencies
        run: pip install tox

      - name: Run unit tests
        run: tox -e unit

      - name: Upload coverage artifacts
        uses: actions/upload-artifact@v3
        with:
          name: coverage
          path: training-operator-cov_html
        if: failure()

  integration-test:
    name: Integration
    runs-on: ubuntu-20.04
    strategy:
      matrix:
        tox-environments:
          - charm-integration
          - integration-with-profiles
    steps:
      - name: Check out code
        uses: actions/checkout@v3

      - name: Setup operator environment
        uses: charmed-kubernetes/actions-operator@main
        with:
          provider: microk8s
          channel: 1.25-strict/stable
          microk8s-addons: "dns hostpath-storage rbac metallb:10.64.140.43-10.64.140.49"
          charmcraft-channel: latest/stable
          juju-channel: 3.1/stable

      - name: Run integration tests
<<<<<<< HEAD
        run: sg snap_microk8s -c "tox -e integration -- --model testing"
=======
        run: tox -e ${{ matrix.tox-environments }} -- --model testing
>>>>>>> 93f53e82

      - name: Capture k8s resources on failure
        run: |
          set -eux
          kubectl get all -A
          kubectl get pods -n testing --show-labels
          kubectl get crds
        if: failure()

      - name: Get juju status
        run: juju status
        if: failure()

      - name: Get workload logs
        run: kubectl logs --tail 100 -ntesting -lapp.kubernetes.io/name=training-operator -ccharm
        if: failure()

      - name: Get operator logs
        run: kubectl logs --tail 100 -ntesting -lapp.kubernetes.io/name=training-operator -ctraining-operator
        if: failure()<|MERGE_RESOLUTION|>--- conflicted
+++ resolved
@@ -70,11 +70,8 @@
           juju-channel: 3.1/stable
 
       - name: Run integration tests
-<<<<<<< HEAD
-        run: sg snap_microk8s -c "tox -e integration -- --model testing"
-=======
         run: tox -e ${{ matrix.tox-environments }} -- --model testing
->>>>>>> 93f53e82
+
 
       - name: Capture k8s resources on failure
         run: |
