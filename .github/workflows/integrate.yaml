--- conflicted
+++ resolved
@@ -21,13 +21,6 @@
     steps:
     - name: Check out code
       uses: actions/checkout@v4
-<<<<<<< HEAD
-=======
-    - name: Set up Python 3.12
-      uses: actions/setup-python@v5.6.0
-      with:
-        python-version: "3.12"
->>>>>>> a513ab24
     - name: Install dependencies
       run: pipx install tox
 
@@ -40,13 +33,6 @@
     steps:
       - name: Check out code
         uses: actions/checkout@v4
-<<<<<<< HEAD
-=======
-      - name: Set up Python 3.12
-        uses: actions/setup-python@v5.6.0
-        with:
-          python-version: "3.12"
->>>>>>> a513ab24
       - name: Install dependencies
         run: pipx install tox
 
@@ -80,11 +66,8 @@
 
       - name: Check out code
         uses: actions/checkout@v4
-<<<<<<< HEAD
       - name: Install dependencies
         run: pipx install tox
-=======
->>>>>>> a513ab24
 
       - name: Setup environment
         run: |
