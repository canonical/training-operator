#!/usr/bin/env python3
# Copyright 2021 Canonical Ltd.
# See LICENSE file for licensing details.
#

import logging

from charmed_kubeflow_chisme.exceptions import ErrorWithStatus, GenericCharmRuntimeError
from charmed_kubeflow_chisme.kubernetes import KubernetesResourceHandler
from charmed_kubeflow_chisme.lightkube.batch import delete_many
from charms.grafana_k8s.v0.grafana_dashboard import GrafanaDashboardProvider
from charms.prometheus_k8s.v0.prometheus_scrape import MetricsEndpointProvider
from lightkube import ApiError
from lightkube.generic_resource import load_in_cluster_generic_resources
from ops.charm import CharmBase
from ops.main import main
from ops.model import ActiveStatus, MaintenanceStatus, WaitingStatus
from ops.pebble import ChangeError, Layer

K8S_RESOURCE_FILES = [
    "src/templates/auth_manifests.yaml.j2",
]
CRD_RESOURCE_FILES = [
    "src/templates/crds_manifests.yaml.j2",
]
METRICS_PATH = "/metrics"
METRICS_PORT = "8080"

logger = logging.getLogger(__name__)


class TrainingOperatorCharm(CharmBase):
    """A Juju Charm for Training Operator"""

    def __init__(self, *args):
        super().__init__(*args)

        self.logger = logging.getLogger(__name__)

        self.prometheus_provider = MetricsEndpointProvider(
            charm=self,
            relation_name="metrics-endpoint",
            jobs=[
                {
                    "metrics_path": METRICS_PATH,
                    "static_configs": [{"targets": ["*:{}".format(METRICS_PORT)]}],
                }
            ],
        )

        self._name = self.model.app.name
        self._namespace = self.model.name
        self._lightkube_field_manager = "lightkube"
        self._container_name = "training-operator"
        self._container = self.unit.get_container(self._name)
        self._context = {"namespace": self._namespace, "app_name": self._name}

        self._k8s_resource_handler = None
        self._crd_resource_handler = None

        self.dashboard_provider = GrafanaDashboardProvider(self)

        self.framework.observe(self.on.upgrade_charm, self._on_upgrade)
        self.framework.observe(self.on.config_changed, self._on_event)
        self.framework.observe(self.on.leader_elected, self._on_event)
        self.framework.observe(self.on.training_operator_pebble_ready, self._on_pebble_ready)
        self.framework.observe(self.on.install, self._on_install)
        self.framework.observe(self.on.remove, self._on_remove)

    @property
    def container(self):
        """Return container."""
        return self._container

    @property
    def k8s_resource_handler(self):
        """Update K8S with K8S resources."""
        if not self._k8s_resource_handler:
            self._k8s_resource_handler = KubernetesResourceHandler(
                field_manager=self._lightkube_field_manager,
                template_files=K8S_RESOURCE_FILES,
                context=self._context,
                logger=self.logger,
            )
        load_in_cluster_generic_resources(self._k8s_resource_handler.lightkube_client)
        return self._k8s_resource_handler

    @k8s_resource_handler.setter
    def k8s_resource_handler(self, handler: KubernetesResourceHandler):
        self._k8s_resource_handler = handler

    @property
    def crd_resource_handler(self):
        """Update K8S with CRD resources."""
        if not self._crd_resource_handler:
            self._crd_resource_handler = KubernetesResourceHandler(
                field_manager=self._lightkube_field_manager,
                template_files=CRD_RESOURCE_FILES,
                context=self._context,
                logger=self.logger,
            )
        load_in_cluster_generic_resources(self._crd_resource_handler.lightkube_client)
        return self._crd_resource_handler

    @crd_resource_handler.setter
    def crd_resource_handler(self, handler: KubernetesResourceHandler):
        self._crd_resource_handler = handler

    @property
    def _training_operator_layer(self) -> Layer:
        """Returns a pre-configured Pebble layer."""

        layer_config = {
            "summary": "training-operator layer",
            "description": "pebble config layer for training-operator",
            "services": {
                self._container_name: {
                    "override": "replace",
                    "summary": "entrypoint of the training-operator image",
                    # /manager is the entrypoint on Kubeflow's training-operator image
                    "command": "/manager",
                    "startup": "enabled",
                    "environment": {
                        "MY_POD_NAMESPACE": self._namespace,
                        "MY_POD_NAME": self._name,
                    },
                }
            },
        }
        return Layer(layer_config)

    def _check_container_connection(self):
        """Check if connection can be made with container."""
        if not self.container.can_connect():
            raise ErrorWithStatus("Pod startup is not complete", MaintenanceStatus)

    def _check_leader(self):
        """Check if this unit is a leader."""
        if not self.unit.is_leader():
            self.logger.info("Not a leader, skipping setup")
            raise ErrorWithStatus("Waiting for leadership", WaitingStatus)

    def _check_and_report_k8s_conflict(self, error):
        """Check for conflict and report it.

        Returns:
          True if error status code is 409 (conflict).
          False otherwise.
        """
        if error.status.code == 409:
            self.unit.status = MaintenanceStatus("Force applying K8S resources")
            self.logger.warning(f"{str(error)}")
            return True
        return False

    def _apply_k8s_resources(self, force_conflicts: bool = False) -> None:
        """Applies K8S resources.

        Args:
            force_conflicts (bool): *(optional)* Will "force" apply requests causing conflicting
                                    fields to change ownership to the field manager used in this
                                    charm.
                                    NOTE: This will only be used if initial regular apply() fails.
        """
        self.unit.status = MaintenanceStatus("Creating K8S resources")
        try:
<<<<<<< HEAD
            self.k8s_resource_handler.apply()
        except ApiError as error:
            if self._check_and_report_k8s_conflict(error) and force_conflicts:
                # conflict detected when applying K8S resources
                # re-apply K8S resources with forced conflict resolution
                self.k8s_resource_handler.apply(force=force_conflicts)
            else:
                raise ErrorWithStatus("K8S resources creation failed", BlockedStatus)
        try:
            self.crd_resource_handler.apply()
        except ApiError as error:
            if self._check_and_report_k8s_conflict(error) and force_conflicts:
                # conflict detected when applying K8S resources
                # re-apply K8S resources with forced conflict resolution
                self.crd_resource_handler.apply(force=force_conflicts)
            else:
                raise ErrorWithStatus("CRD resources creation failed", BlockedStatus)

=======
            self.unit.status = MaintenanceStatus("Creating K8S resources")
            self.k8s_resource_handler.apply()
            self.crd_resource_handler.apply()
        except ApiError as e:
            raise GenericCharmRuntimeError("Failed to create K8S resources") from e
>>>>>>> 87b5147e
        self.model.unit.status = MaintenanceStatus("K8S resources created")

    def _update_layer(self) -> None:
        """Update the Pebble configuration layer (if changed)."""
        current_layer = self.container.get_plan()
        new_layer = self._training_operator_layer
        if current_layer.services != new_layer.services:
            self.unit.status = MaintenanceStatus("Applying new pebble layer")
            self.container.add_layer(self._container_name, new_layer, combine=True)
            try:
                self.logger.info("Pebble plan updated with new configuration, replaning")
                self.container.replan()
            except ChangeError as e:
                raise GenericCharmRuntimeError("Failed to replan") from e

    def _on_event(self, _, force_conflicts: bool = False) -> None:
        """Perform all required actions the Charm.

        Args:
            force_conflicts (bool): Should only be used when need to resolved conflicts on K8S
                                    resources.
        """
        try:
            self._check_container_connection()
            self._check_leader()
            self._apply_k8s_resources(force_conflicts=force_conflicts)
            self._update_layer()
        except ErrorWithStatus as error:
            self.model.unit.status = error.status
            return

        self.model.unit.status = ActiveStatus()

    def _on_pebble_ready(self, _):
        """Configure started container."""
        self._on_event(_)

    def _on_install(self, _):
        """Perform installation only actions."""
        # apply K8S resources to speed up deployment
        self._apply_k8s_resources()

    def _on_upgrade(self, _):
        """Perform upgrade steps."""
        # force conflict resolution in K8S resources update
        self._on_event(_, force_conflicts=True)

    def _on_remove(self, _):
        """Remove all resources."""
        self.unit.status = MaintenanceStatus("Removing K8S resources")
        k8s_resources_manifests = self.k8s_resource_handler.render_manifests()
        crd_resources_manifests = self.crd_resource_handler.render_manifests()
        try:
            delete_many(self.crd_resource_handler.lightkube_client, crd_resources_manifests)
            delete_many(self.k8s_resource_handler.lightkube_client, k8s_resources_manifests)
        except ApiError as error:
            # do not log/report when resources were not found
            if error.status.code != 404:
                self.logger.error(f"Failed to delete K8S resources, with error: {error}")
                raise error
        self.unit.status = MaintenanceStatus("K8S resources removed")


if __name__ == "__main__":
    main(TrainingOperatorCharm)<|MERGE_RESOLUTION|>--- conflicted
+++ resolved
@@ -164,7 +164,6 @@
         """
         self.unit.status = MaintenanceStatus("Creating K8S resources")
         try:
-<<<<<<< HEAD
             self.k8s_resource_handler.apply()
         except ApiError as error:
             if self._check_and_report_k8s_conflict(error) and force_conflicts:
@@ -182,14 +181,6 @@
                 self.crd_resource_handler.apply(force=force_conflicts)
             else:
                 raise ErrorWithStatus("CRD resources creation failed", BlockedStatus)
-
-=======
-            self.unit.status = MaintenanceStatus("Creating K8S resources")
-            self.k8s_resource_handler.apply()
-            self.crd_resource_handler.apply()
-        except ApiError as e:
-            raise GenericCharmRuntimeError("Failed to create K8S resources") from e
->>>>>>> 87b5147e
         self.model.unit.status = MaintenanceStatus("K8S resources created")
 
     def _update_layer(self) -> None:
