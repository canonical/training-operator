#!/usr/bin/env python3
# Copyright 2021 Canonical Ltd.
# See LICENSE file for licensing details.
#

import logging

from charmed_kubeflow_chisme.exceptions import ErrorWithStatus, GenericCharmRuntimeError
from charmed_kubeflow_chisme.kubernetes import KubernetesResourceHandler
from charmed_kubeflow_chisme.lightkube.batch import delete_many
from charms.grafana_k8s.v0.grafana_dashboard import GrafanaDashboardProvider
from charms.observability_libs.v1.kubernetes_service_patch import KubernetesServicePatch
from charms.prometheus_k8s.v0.prometheus_scrape import MetricsEndpointProvider
from lightkube import ApiError
from lightkube.generic_resource import load_in_cluster_generic_resources
from lightkube.models.core_v1 import ServicePort
from ops.charm import CharmBase
from ops.main import main
from ops.model import ActiveStatus, MaintenanceStatus, WaitingStatus

K8S_RESOURCE_FILES = [
    "src/templates/rbac_manifests.yaml.j2",
<<<<<<< HEAD
    "src/templates/secret.yaml.j2",
    "src/templates/deployment.yaml.j2",
    "src/templates/validatingwebhookconfiguration.yaml.j2",
=======
    "src/templates/deployment.yaml.j2",
>>>>>>> d4652e2f
]
CRD_RESOURCE_FILES = [
    "src/templates/crds_manifests.yaml.j2",
]
METRICS_PATH = "/metrics"
METRICS_PORT = "8080"
WEBHOOK_PORT = "9443"

logger = logging.getLogger(__name__)


class TrainingOperatorCharm(CharmBase):
    """A Juju Charm for Training Operator"""

    def __init__(self, *args):
        super().__init__(*args)

        self.logger = logging.getLogger(__name__)
        self._image = self.config["training-operator-image"]
        self._name = self.model.app.name
        self._namespace = self.model.name
        self._lightkube_field_manager = "lightkube"
        self._context = {
            "namespace": self._namespace,
            "app_name": self._name,
            "training_operator_image": self._image,
            "metrics_port": METRICS_PORT,
        }

        self._k8s_resource_handler = None
        self._crd_resource_handler = None

        self.dashboard_provider = GrafanaDashboardProvider(self)

        self.framework.observe(self.on.upgrade_charm, self._on_upgrade)
        self.framework.observe(self.on.config_changed, self._on_event)
        self.framework.observe(self.on.leader_elected, self._on_event)
        self.framework.observe(self.on.install, self._on_install)
        self.framework.observe(self.on.remove, self._on_remove)

        metrics_port = ServicePort(int(METRICS_PORT), name="metrics-port")
        webhook_port = ServicePort(
            port=443, targetPort=9443, protocol="TCP", name="webhook-server"
        )
        self.service_patcher = KubernetesServicePatch(
            self,
            [metrics_port, webhook_port],
            service_name=f"{self.model.app.name}",
        )

        self.prometheus_provider = MetricsEndpointProvider(
            charm=self,
            relation_name="metrics-endpoint",
            jobs=[
                {
                    "metrics_path": METRICS_PATH,
                    "static_configs": [
                        {"targets": [f"{self._name}.{self._namespace}.svc:{METRICS_PORT}"]}
                    ],
                }
            ],
        )

<<<<<<< HEAD
        self._image = self.config["training-operator-image"]
        self._name = self.model.app.name
        self._namespace = self.model.name
        self._lightkube_field_manager = "lightkube"
        self._context = {
            "namespace": self._namespace,
            "app_name": self._name,
            "training_operator_image": self._image,
            "metrics_port": METRICS_PORT,
            "webhook_port": WEBHOOK_PORT,
        }

        self._k8s_resource_handler = None
        self._crd_resource_handler = None

        self.dashboard_provider = GrafanaDashboardProvider(self)

        self.framework.observe(self.on.upgrade_charm, self._on_upgrade)
        self.framework.observe(self.on.config_changed, self._on_event)
        self.framework.observe(self.on.leader_elected, self._on_event)
        self.framework.observe(self.on.install, self._on_install)
        self.framework.observe(self.on.remove, self._on_remove)

=======
>>>>>>> d4652e2f
    @property
    def k8s_resource_handler(self):
        """Update K8S with K8S resources."""
        if not self._k8s_resource_handler:
            self._k8s_resource_handler = KubernetesResourceHandler(
                field_manager=self._lightkube_field_manager,
                template_files=K8S_RESOURCE_FILES,
                context=self._context,
                logger=self.logger,
            )
        load_in_cluster_generic_resources(self._k8s_resource_handler.lightkube_client)
        return self._k8s_resource_handler

    @k8s_resource_handler.setter
    def k8s_resource_handler(self, handler: KubernetesResourceHandler):
        self._k8s_resource_handler = handler

    @property
    def crd_resource_handler(self):
        """Update K8S with CRD resources."""
        if not self._crd_resource_handler:
            self._crd_resource_handler = KubernetesResourceHandler(
                field_manager=self._lightkube_field_manager,
                template_files=CRD_RESOURCE_FILES,
                context=self._context,
                logger=self.logger,
            )
        load_in_cluster_generic_resources(self._crd_resource_handler.lightkube_client)
        return self._crd_resource_handler

    @crd_resource_handler.setter
    def crd_resource_handler(self, handler: KubernetesResourceHandler):
        self._crd_resource_handler = handler

    def _check_leader(self):
        """Check if this unit is a leader."""
        self.framework.observe(self.on.update_status, self._on_event)
        if not self.unit.is_leader():
            self.logger.info("Not a leader, skipping setup")
            raise ErrorWithStatus("Waiting for leadership", WaitingStatus)

    def _check_and_report_k8s_conflict(self, error):
        """Returns True if error status code is 409 (conflict), False otherwise."""
        if error.status.code == 409:
            self.logger.warning(f"Encountered a conflict: {str(error)}")
            return True
        return False

    def _apply_k8s_resources(self, force_conflicts: bool = False) -> None:
        """Applies K8S resources.

        Args:
            force_conflicts (bool): *(optional)* Will "force" apply requests causing conflicting
                                    fields to change ownership to the field manager used in this
                                    charm.
                                    NOTE: This will only be used if initial regular apply() fails.
        """
        self.unit.status = MaintenanceStatus("Creating K8S resources")
        try:
            self.k8s_resource_handler.apply()
        except ApiError as error:
            if self._check_and_report_k8s_conflict(error) and force_conflicts:
                # conflict detected when applying K8S resources
                # re-apply K8S resources with forced conflict resolution
                self.unit.status = MaintenanceStatus("Force applying K8S resources")
                self.logger.warning("Applying K8S resources with conflict resolution")
                self.k8s_resource_handler.apply(force=force_conflicts)
            else:
                raise GenericCharmRuntimeError("K8S resources creation failed") from error
        try:
            self.crd_resource_handler.apply()
        except ApiError as error:
            if self._check_and_report_k8s_conflict(error) and force_conflicts:
                # conflict detected when applying CRD resources
                # re-apply CRD resources with forced conflict resolution
                self.unit.status = MaintenanceStatus("Force applying CRD resources")
                self.logger.warning("Applying CRD resources with conflict resolution")
                self.crd_resource_handler.apply(force=force_conflicts)
            else:
                raise GenericCharmRuntimeError("CRD resources creation failed") from error
        self.model.unit.status = MaintenanceStatus("K8S resources created")

    # TODO: force_conflicts=True due to
    #  https://github.com/canonical/training-operator/issues/104
    #  Remove this if [this pr](https://github.com/canonical/charmed-kubeflow-chisme/pull/65)
    #  merges.
    def _on_event(self, _, force_conflicts: bool = True) -> None:
        """Perform all required actions the Charm.

        Args:
            force_conflicts (bool): Should only be used when need to resolved conflicts on K8S
                                    resources.
        """
        try:
            self._check_leader()
            self._apply_k8s_resources(force_conflicts=force_conflicts)
        except ErrorWithStatus as error:
            self.model.unit.status = error.status
            return

        self.model.unit.status = ActiveStatus()

    def _on_install(self, _):
        """Perform installation only actions."""
        # apply K8S resources to speed up deployment
        # TODO: force_conflicts=True due to
        #  https://github.com/canonical/training-operator/issues/104
        #  Remove this if [this pr](https://github.com/canonical/charmed-kubeflow-chisme/pull/65)
        #  merges.
        self._apply_k8s_resources(force_conflicts=True)

    def _on_upgrade(self, _):
        """Perform upgrade steps."""
        # force conflict resolution in K8S resources update
        #  TODO: Remove force_conflicts if
        #   [this pr](https://github.com/canonical/charmed-kubeflow-chisme/pull/65) merges.
        self._on_event(_, force_conflicts=True)

    def _on_remove(self, _):
        """Remove all resources."""
        self.unit.status = MaintenanceStatus("Removing K8S resources")
        k8s_resources_manifests = self.k8s_resource_handler.render_manifests()
        crd_resources_manifests = self.crd_resource_handler.render_manifests()
        try:
            delete_many(self.crd_resource_handler.lightkube_client, crd_resources_manifests)
            delete_many(self.k8s_resource_handler.lightkube_client, k8s_resources_manifests)
        except ApiError as error:
            # do not log/report when resources were not found
            if error.status.code != 404:
                self.logger.error(f"Failed to delete K8S resources, with error: {error}")
                raise error
        self.unit.status = MaintenanceStatus("K8S resources removed")


if __name__ == "__main__":
    main(TrainingOperatorCharm)<|MERGE_RESOLUTION|>--- conflicted
+++ resolved
@@ -20,13 +20,9 @@
 
 K8S_RESOURCE_FILES = [
     "src/templates/rbac_manifests.yaml.j2",
-<<<<<<< HEAD
     "src/templates/secret.yaml.j2",
     "src/templates/deployment.yaml.j2",
     "src/templates/validatingwebhookconfiguration.yaml.j2",
-=======
-    "src/templates/deployment.yaml.j2",
->>>>>>> d4652e2f
 ]
 CRD_RESOURCE_FILES = [
     "src/templates/crds_manifests.yaml.j2",
@@ -54,6 +50,7 @@
             "app_name": self._name,
             "training_operator_image": self._image,
             "metrics_port": METRICS_PORT,
+            "webhook_port": WEBHOOK_PORT,
         }
 
         self._k8s_resource_handler = None
@@ -90,32 +87,6 @@
             ],
         )
 
-<<<<<<< HEAD
-        self._image = self.config["training-operator-image"]
-        self._name = self.model.app.name
-        self._namespace = self.model.name
-        self._lightkube_field_manager = "lightkube"
-        self._context = {
-            "namespace": self._namespace,
-            "app_name": self._name,
-            "training_operator_image": self._image,
-            "metrics_port": METRICS_PORT,
-            "webhook_port": WEBHOOK_PORT,
-        }
-
-        self._k8s_resource_handler = None
-        self._crd_resource_handler = None
-
-        self.dashboard_provider = GrafanaDashboardProvider(self)
-
-        self.framework.observe(self.on.upgrade_charm, self._on_upgrade)
-        self.framework.observe(self.on.config_changed, self._on_event)
-        self.framework.observe(self.on.leader_elected, self._on_event)
-        self.framework.observe(self.on.install, self._on_install)
-        self.framework.observe(self.on.remove, self._on_remove)
-
-=======
->>>>>>> d4652e2f
     @property
     def k8s_resource_handler(self):
         """Update K8S with K8S resources."""
