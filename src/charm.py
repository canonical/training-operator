#!/usr/bin/env python3
# Copyright 2021 Canonical Ltd.
# See LICENSE file for licensing details.
#

import logging

from charmed_kubeflow_chisme.exceptions import ErrorWithStatus, GenericCharmRuntimeError
from charmed_kubeflow_chisme.kubernetes import KubernetesResourceHandler
from charmed_kubeflow_chisme.lightkube.batch import delete_many
from charms.grafana_k8s.v0.grafana_dashboard import GrafanaDashboardProvider
<<<<<<< HEAD
from charms.kubeflow_dashboard.v0.kubeflow_dashboard_links import (
    DashboardLink,
    KubeflowDashboardLinksRequirer,
)
from charms.observability_libs.v1.kubernetes_service_patch import KubernetesServicePatch
=======
>>>>>>> d93ea529
from charms.prometheus_k8s.v0.prometheus_scrape import MetricsEndpointProvider
from lightkube import ApiError
from lightkube.generic_resource import load_in_cluster_generic_resources
from ops.charm import CharmBase
from ops.main import main
from ops.model import ActiveStatus, MaintenanceStatus, WaitingStatus

K8S_RESOURCE_FILES = [
    "src/templates/deployment.yaml.j2",
    "src/templates/rbac_manifests.yaml.j2",
    "src/templates/service.yaml.j2",
]
CRD_RESOURCE_FILES = [
    "src/templates/crds_manifests.yaml.j2",
]
METRICS_PATH = "/metrics"
METRICS_PORT = "8080"

logger = logging.getLogger(__name__)


class TrainingOperatorCharm(CharmBase):
    """A Juju Charm for Training Operator"""

    def __init__(self, *args):
        super().__init__(*args)

        self.logger = logging.getLogger(__name__)
        self._image = self.config["training-operator-image"]
        self._name = self.model.app.name
        self._namespace = self.model.name
        self._lightkube_field_manager = "lightkube"
        self._context = {
            "namespace": self._namespace,
            "app_name": self._name,
            "training_operator_image": self._image,
            "metrics_port": METRICS_PORT,
        }

        self._k8s_resource_handler = None
        self._crd_resource_handler = None

        self.dashboard_provider = GrafanaDashboardProvider(self)

        self.framework.observe(self.on.upgrade_charm, self._on_upgrade)
        self.framework.observe(self.on.config_changed, self._on_event)
        self.framework.observe(self.on.leader_elected, self._on_event)
        self.framework.observe(self.on.install, self._on_install)
        self.framework.observe(self.on.remove, self._on_remove)

<<<<<<< HEAD
        self.kubeflow_dashboard_sidebar = KubeflowDashboardLinksRequirer(
            charm=self,
            relation_name="dashboard-links",
            dashboard_links=[
                DashboardLink(
                    text="Kubeflow Training Operator Documentation",
                    link="https://www.kubeflow.org/docs/components/training/",
                    desc="Documentation for Kubeflow Training Operator",
                    location="documentation",
                ),
            ],
        )

    @property
    def container(self):
        """Return container."""
        return self._container
=======
        # The target is the Service (applied with service.yaml.j2) and the name has the following
        # format: app-name-workload.namespace.svc:metrics_port
        self.prometheus_provider = MetricsEndpointProvider(
            charm=self,
            relation_name="metrics-endpoint",
            jobs=[
                {
                    "metrics_path": METRICS_PATH,
                    "static_configs": [
                        {
                            "targets": [
                                f"{self._name}-workload.{self._namespace}.svc:{METRICS_PORT}"
                            ]
                        }
                    ],
                }
            ],
        )
>>>>>>> d93ea529

    @property
    def k8s_resource_handler(self):
        """Update K8S with K8S resources."""
        if not self._k8s_resource_handler:
            self._k8s_resource_handler = KubernetesResourceHandler(
                field_manager=self._lightkube_field_manager,
                template_files=K8S_RESOURCE_FILES,
                context=self._context,
                logger=self.logger,
            )
        load_in_cluster_generic_resources(self._k8s_resource_handler.lightkube_client)
        return self._k8s_resource_handler

    @k8s_resource_handler.setter
    def k8s_resource_handler(self, handler: KubernetesResourceHandler):
        self._k8s_resource_handler = handler

    @property
    def crd_resource_handler(self):
        """Update K8S with CRD resources."""
        if not self._crd_resource_handler:
            self._crd_resource_handler = KubernetesResourceHandler(
                field_manager=self._lightkube_field_manager,
                template_files=CRD_RESOURCE_FILES,
                context=self._context,
                logger=self.logger,
            )
        load_in_cluster_generic_resources(self._crd_resource_handler.lightkube_client)
        return self._crd_resource_handler

    @crd_resource_handler.setter
    def crd_resource_handler(self, handler: KubernetesResourceHandler):
        self._crd_resource_handler = handler

    def _check_leader(self):
        """Check if this unit is a leader."""
        if not self.unit.is_leader():
            self.logger.info("Not a leader, skipping setup")
            raise ErrorWithStatus("Waiting for leadership", WaitingStatus)

    def _check_and_report_k8s_conflict(self, error):
        """Returns True if error status code is 409 (conflict), False otherwise."""
        if error.status.code == 409:
            self.logger.warning(f"Encountered a conflict: {str(error)}")
            return True
        return False

    def _apply_k8s_resources(self, force_conflicts: bool = False) -> None:
        """Applies K8S resources.

        Args:
            force_conflicts (bool): *(optional)* Will "force" apply requests causing conflicting
                                    fields to change ownership to the field manager used in this
                                    charm.
                                    NOTE: This will only be used if initial regular apply() fails.
        """
        self.unit.status = MaintenanceStatus("Creating K8S resources")
        try:
            self.k8s_resource_handler.apply()
        except ApiError as error:
            if self._check_and_report_k8s_conflict(error) and force_conflicts:
                # conflict detected when applying K8S resources
                # re-apply K8S resources with forced conflict resolution
                self.unit.status = MaintenanceStatus("Force applying K8S resources")
                self.logger.warning("Applying K8S resources with conflict resolution")
                self.k8s_resource_handler.apply(force=force_conflicts)
            else:
                raise GenericCharmRuntimeError("K8S resources creation failed") from error
        try:
            self.crd_resource_handler.apply()
        except ApiError as error:
            if self._check_and_report_k8s_conflict(error) and force_conflicts:
                # conflict detected when applying CRD resources
                # re-apply CRD resources with forced conflict resolution
                self.unit.status = MaintenanceStatus("Force applying CRD resources")
                self.logger.warning("Applying CRD resources with conflict resolution")
                self.crd_resource_handler.apply(force=force_conflicts)
            else:
                raise GenericCharmRuntimeError("CRD resources creation failed") from error
        self.model.unit.status = MaintenanceStatus("K8S resources created")

    # TODO: force_conflicts=True due to
    #  https://github.com/canonical/training-operator/issues/104
    #  Remove this if [this pr](https://github.com/canonical/charmed-kubeflow-chisme/pull/65)
    #  merges.
    def _on_event(self, _, force_conflicts: bool = True) -> None:
        """Perform all required actions the Charm.

        Args:
            force_conflicts (bool): Should only be used when need to resolved conflicts on K8S
                                    resources.
        """
        try:
            self._check_leader()
            self._apply_k8s_resources(force_conflicts=force_conflicts)
        except ErrorWithStatus as error:
            self.model.unit.status = error.status
            return

        self.model.unit.status = ActiveStatus()

    def _on_install(self, _):
        """Perform installation only actions."""
        # apply K8S resources to speed up deployment
        # TODO: force_conflicts=True due to
        #  https://github.com/canonical/training-operator/issues/104
        #  Remove this if [this pr](https://github.com/canonical/charmed-kubeflow-chisme/pull/65)
        #  merges.
        self._apply_k8s_resources(force_conflicts=True)

    def _on_upgrade(self, _):
        """Perform upgrade steps."""
        # force conflict resolution in K8S resources update
        #  TODO: Remove force_conflicts if
        #   [this pr](https://github.com/canonical/charmed-kubeflow-chisme/pull/65) merges.
        self._on_event(_, force_conflicts=True)

    def _on_remove(self, _):
        """Remove all resources."""
        self.unit.status = MaintenanceStatus("Removing K8S resources")
        k8s_resources_manifests = self.k8s_resource_handler.render_manifests()
        crd_resources_manifests = self.crd_resource_handler.render_manifests()
        try:
            delete_many(self.crd_resource_handler.lightkube_client, crd_resources_manifests)
            delete_many(self.k8s_resource_handler.lightkube_client, k8s_resources_manifests)
        except ApiError as error:
            # do not log/report when resources were not found
            if error.status.code != 404:
                self.logger.error(f"Failed to delete K8S resources, with error: {error}")
                raise error
        self.unit.status = MaintenanceStatus("K8S resources removed")


if __name__ == "__main__":
    main(TrainingOperatorCharm)<|MERGE_RESOLUTION|>--- conflicted
+++ resolved
@@ -9,14 +9,11 @@
 from charmed_kubeflow_chisme.kubernetes import KubernetesResourceHandler
 from charmed_kubeflow_chisme.lightkube.batch import delete_many
 from charms.grafana_k8s.v0.grafana_dashboard import GrafanaDashboardProvider
-<<<<<<< HEAD
 from charms.kubeflow_dashboard.v0.kubeflow_dashboard_links import (
     DashboardLink,
     KubeflowDashboardLinksRequirer,
 )
 from charms.observability_libs.v1.kubernetes_service_patch import KubernetesServicePatch
-=======
->>>>>>> d93ea529
 from charms.prometheus_k8s.v0.prometheus_scrape import MetricsEndpointProvider
 from lightkube import ApiError
 from lightkube.generic_resource import load_in_cluster_generic_resources
@@ -67,7 +64,6 @@
         self.framework.observe(self.on.install, self._on_install)
         self.framework.observe(self.on.remove, self._on_remove)
 
-<<<<<<< HEAD
         self.kubeflow_dashboard_sidebar = KubeflowDashboardLinksRequirer(
             charm=self,
             relation_name="dashboard-links",
@@ -81,11 +77,6 @@
             ],
         )
 
-    @property
-    def container(self):
-        """Return container."""
-        return self._container
-=======
         # The target is the Service (applied with service.yaml.j2) and the name has the following
         # format: app-name-workload.namespace.svc:metrics_port
         self.prometheus_provider = MetricsEndpointProvider(
@@ -104,7 +95,7 @@
                 }
             ],
         )
->>>>>>> d93ea529
+
 
     @property
     def k8s_resource_handler(self):
