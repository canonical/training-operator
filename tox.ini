# Copyright 2023 Canonical Ltd.
# See LICENSE file for licensing details.

[flake8]
max-line-length = 100

[tox]
skipsdist = True
skip_missing_interpreters = True
envlist = fmt, lint, unit, integration, integration-with-profiles

[vars]
all_path = {[vars]src_path} {[vars]tst_path}
src_path = {toxinidir}/src/
tst_path = {toxinidir}/tests/

[testenv]
passenv = 
	PYTHONPATH
	CHARM_BUILD_DIR
	MODEL_SETTINGS
	KUBECONFIG
setenv = 
	PYTHONPATH = {toxinidir}:{toxinidir}/lib:{[vars]src_path}
	PYTHONBREAKPOINT=ipdb.set_trace
	PY_COLORS=1
deps = 
	poetry>=2.1.3

[testenv:update-requirements]
commands = 
	# updating all groups' locked dependencies:
	poetry lock --regenerate
description = Update requirements
skip_install = true

[testenv:fmt]
commands = 
	isort {[vars]all_path}
	black {[vars]all_path}
description = Apply coding style standards to code
commands_pre = 
	poetry install --only fmt
skip_install = true

[testenv:lint]
commands = 
	# uncomment the following line if this charm owns a lib
	# codespell {[vars]lib_path}
	codespell {toxinidir}/. --skip {toxinidir}/./.git --skip {toxinidir}/./.tox \
	--skip {toxinidir}/./build --skip {toxinidir}/./lib --skip {toxinidir}/./venv \
	--skip {toxinidir}/./.mypy_cache \
	--skip {toxinidir}/./icon.svg --skip *.json.tmpl \
	--skip {toxinidir}/./src/templates/* \
	--skip *.lock
	# pflake8 wrapper supports config from pyproject.toml
	pflake8 {[vars]all_path}
	isort --check-only --diff {[vars]all_path}
	black --check --diff {[vars]all_path}
description = Check code against coding style standards
commands_pre = 
	poetry install --only lint
skip_install = true

[testenv:tflint]
allowlist_externals =
    tflint
commands =
    tflint --chdir=terraform --recursive
description = Check Terraform code against coding style standards

[testenv:unit]
commands = 
	coverage run --source={[vars]src_path} \
	-m pytest --ignore={[vars]tst_path}integration -vv --tb native {posargs}
	coverage report
	coverage xml
description = Run unit tests
commands_pre = 
	poetry install --only unit,charm
skip_install = true

[testenv:integration]
commands = pytest -v --tb native --asyncio-mode=auto \
	{[vars]tst_path}integration/test_charm.py --log-cli-level=INFO -s {posargs}
description = Run integration tests
commands_pre = 
	poetry install --only integration
skip_install = true

[testenv:integration-with-profiles]
commands = pytest -v --tb native --asyncio-mode=auto \
	{[vars]tst_path}integration/test_charm_with_profile.py --log-cli-level=INFO -s {posargs}
<<<<<<< HEAD
description = Run integration tests with profiles
commands_pre = 
	poetry install --only integration
skip_install = true
=======
deps = 
	-r requirements-integration.txt
description = Run integration tests with profiles
>>>>>>> a513ab24
<|MERGE_RESOLUTION|>--- conflicted
+++ resolved
@@ -63,10 +63,10 @@
 skip_install = true
 
 [testenv:tflint]
-allowlist_externals =
-    tflint
-commands =
-    tflint --chdir=terraform --recursive
+allowlist_externals = 
+	tflint
+commands = 
+	tflint --chdir=terraform --recursive
 description = Check Terraform code against coding style standards
 
 [testenv:unit]
@@ -91,13 +91,7 @@
 [testenv:integration-with-profiles]
 commands = pytest -v --tb native --asyncio-mode=auto \
 	{[vars]tst_path}integration/test_charm_with_profile.py --log-cli-level=INFO -s {posargs}
-<<<<<<< HEAD
 description = Run integration tests with profiles
 commands_pre = 
 	poetry install --only integration
-skip_install = true
-=======
-deps = 
-	-r requirements-integration.txt
-description = Run integration tests with profiles
->>>>>>> a513ab24
+skip_install = true