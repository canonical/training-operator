# Copyright 2021 Canonical Ltd.
# See LICENSE file for licensing details.
name: training-operator
summary: Tools for distributed or non-distributed training on Kubernetes
description: |
  Training Operator provides Kubernetes custom resources that make it
  easy to run distributed or non-distributed training jobs on Kubernetes.
  This charm deploys the Operator configured for use with Kubeflow to
  Kubernetes models in Juju.
docs: https://discourse.charmhub.io/t/8241
<<<<<<< HEAD
containers:
  training-operator:
    resource: training-operator-image
resources:
  training-operator-image:
    type: oci-image
    description: OCI image for training-operator
    upstream-source: kubeflow/training-operator:v1-855e096
requires:
  dashboard-links:
    interface: kubeflow_dashboard_links
=======
>>>>>>> d93ea529
provides:
  metrics-endpoint:
    interface: prometheus_scrape
  grafana-dashboard:
    interface: grafana_dashboard<|MERGE_RESOLUTION|>--- conflicted
+++ resolved
@@ -8,20 +8,9 @@
   This charm deploys the Operator configured for use with Kubeflow to
   Kubernetes models in Juju.
 docs: https://discourse.charmhub.io/t/8241
-<<<<<<< HEAD
-containers:
-  training-operator:
-    resource: training-operator-image
-resources:
-  training-operator-image:
-    type: oci-image
-    description: OCI image for training-operator
-    upstream-source: kubeflow/training-operator:v1-855e096
 requires:
   dashboard-links:
     interface: kubeflow_dashboard_links
-=======
->>>>>>> d93ea529
 provides:
   metrics-endpoint:
     interface: prometheus_scrape
